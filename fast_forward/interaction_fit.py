--- conflicted
+++ resolved
@@ -290,7 +290,7 @@
             sigma = np.round((self.kb * self.temperature) / ((gaussian_result.params['sigma']) ** 2), self.precision)
 
             self.fit_parameters['dihedrals'][group_name] = [center, sigma]
-<<<<<<< HEAD
+
 
             x_plot = np.degrees(((x+np.pi) % (2*np.pi)) - np.pi)
             fitted_improper_plot = _periodic_gaussian_generator(x,
@@ -298,12 +298,6 @@
                                                                 gaussian_result.params['sigma'].value,
                                                                 gaussian_result.params['amplitude'].value)
             self.plot_parameters['dihedrals'][group_name] = {'x': x_plot[np.argsort(x_plot)],
-=======
-  
-            x_plot = np.degrees((x+(2*np.pi)) % (2*np.pi) - np.pi)
-            fitted_improper_plot = _gaussian_generator(x, gaussian_result.params)[np.argsort(x_plot)]
-            self.plot_parameters['dihedrals'][group_name] = {'x': x_plot,
->>>>>>> 5c42d386
                                                              'Distribution': y,
                                                              'Fitted': fitted_improper_plot}
 
