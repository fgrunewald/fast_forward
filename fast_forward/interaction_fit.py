--- conflicted
+++ resolved
@@ -277,26 +277,20 @@
             center = np.round(c0, self.precision)
             sigma = np.round((self.kb * self.temperature) / ((gaussian_result.params['sigma']) ** 2), self.precision)
 
-<<<<<<< HEAD
-            self.fit_parameters['dihedrals'][group_name] = {'data': data,
-                                                            'distribution_params': [center, sigma],
-                                                            'fit_params': {'amp': gaussian_result.params['amplitude'],
-                                                                           'center': gaussian_result.params['center'],
-                                                                           'sigma': gaussian_result.params['sigma']}}
-    def _virtual_sites3_handler(self, data, group_name):
-        self.fit_parameters['virtual_sites3'][group_name] = {'params': [data[0][0], data[0][1]]}
-
-    def _virtual_sitesn_handler(self, data, group_name):
-        self.fit_parameters['virtual_sitesn'][group_name] = None
-=======
             self.fit_parameters['dihedrals'][group_name] = [center, sigma]
-
+  
             x_plot = np.degrees((x+(2*np.pi)) % (2*np.pi) - np.pi)
             fitted_improper_plot = _gaussian_generator(x, gaussian_result.params)[np.argsort(x_plot)]
             self.plot_parameters['dihedrals'][group_name] = {'x': x_plot,
                                                              'Distribution': y,
                                                              'Fitted': fitted_improper_plot}
->>>>>>> 98a1509b
+  
+    def _virtual_sites3_handler(self, data, group_name):
+        self.fit_parameters['virtual_sites3'][group_name] = {'params': [data[0][0], data[0][1]]}
+
+    def _virtual_sitesn_handler(self, data, group_name):
+        self.fit_parameters['virtual_sitesn'][group_name] = None
+
 
     def fit_to_gmx(self, inter_type, group_name, atoms):
 
