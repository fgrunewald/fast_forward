--- conflicted
+++ resolved
@@ -27,7 +27,6 @@
     ax.set_xlim(BINS_DICT[inter_type][0], BINS_DICT[inter_type][-1])
     ax.set_xlabel(X_LABELS[inter_type])
 
-<<<<<<< HEAD
 
 def _plotter_distance_distribution(data, ax):
     cols = ['#6970E0', '#E06B69']
@@ -46,10 +45,7 @@
     ax.yaxis.set_ticks([])
     ax.set_xlim(x_min - x_pad, x_max + x_pad)
 
-def make_distribution_plot(fit_data, save_plot_data=False, axarr=None, name='distribution_plots'):
-=======
 def make_distribution_plot(fit_data, save_plot_data=None, axarr=None, name='distribution_plots'):
->>>>>>> e74b1a0f
     '''
 
     Parameters
@@ -61,8 +57,6 @@
         array of axes to plot the fitted distributions on
     save_plot_data: bool
         if True, save the underlying data for plots as a pickle file
-    name: str
-        name of the output file (default: distribution_plots)
     '''
 
     total_interactions = sum([len(fit_data[i]) for i in fit_data.keys()])
@@ -92,7 +86,6 @@
     # need to make room for the title
     fig.subplots_adjust(hspace = 0.3)
 
-<<<<<<< HEAD
     fig.savefig(f'{name}.png')
 
 def make_matrix_plot(matrix, atom_names, axarr=None, name='score_matrix'):
@@ -175,7 +168,4 @@
     if save_plot_data:
         pickle.dump(plot_data, open('plot_data_distribution.p', 'wb'))
 
-    fig.savefig(f'{name}.png', bbox_inches='tight')
-=======
-    fig.savefig(f'{name}.png')
->>>>>>> e74b1a0f
+    fig.savefig(f'{name}.png', bbox_inches='tight')