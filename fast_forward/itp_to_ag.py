--- conflicted
+++ resolved
@@ -73,6 +73,7 @@
 
         indices_dict = defaultdict(dict)
         initial_parameters = defaultdict(dict)
+        block_indices = defaultdict(dict)
         for inter_type in block.interactions:
             for inter in block.interactions[inter_type]:
                 atoms = inter.atoms
@@ -84,56 +85,11 @@
                                         self.match_values[molname],
                                         natoms=len(block.nodes))
                     old_indices = indices_dict[inter_type].get(group, [])
+                    old_block_indices = block_indices[inter_type].get(group, [])
+                    block_indices[inter_type][group] = [atoms] + old_block_indices
+
+
                     indices_dict[inter_type][group] = indices + old_indices
                     initial_parameters[inter_type][group] = inter.parameters
 
-        return indices_dict, initial_parameters
-    
-    def get_pairwise_interaction(self, molname):
-        """
-        Iterate over all atoms in itp file and return dict of
-        paired indices corresponding to all pairwise distances in universe.
-        group_names are given by the atomnames
-        """
-        block = self.blocks[molname]
-
-<<<<<<< HEAD
-        indices_dict = defaultdict(dict)
-        
-        for node1, name1 in block.nodes(data='atomname'):
-            for node2, name2 in list(block.nodes(data='atomname'))[node1+1:]:
-                atoms = np.array([node1, node2])
-                group = f'{name1}_{name2}' # naming convention with node1 < node2
-                indices = find_indices(self.universe,
-                                        atoms,
-                                        self.match_attr,
-                                        self.match_values[molname],
-                                        natoms=len(block.nodes))
-                old_indices = indices_dict['distances'].get(group, [])
-                indices_dict['distances'][group] = indices + old_indices
-
-        return indices_dict
-=======
-    indices_dict = defaultdict(dict)
-    initial_parameters = defaultdict(dict)
-    block_indices = defaultdict(dict)
-    for inter_type in block.interactions:
-        for inter in block.interactions[inter_type]:
-            atoms = inter.atoms
-            group = inter.meta.get("comment", None)
-            if group:
-                indices = find_indices(universe,
-                                       atoms,
-                                       match_attr,
-                                       match_values,
-                                       natoms=len(block.nodes))
-                old_indices = indices_dict[inter_type].get(group, [])
-                old_block_indices = block_indices[inter_type].get(group, [])
-
-                indices_dict[inter_type][group] = indices + old_indices
-                initial_parameters[inter_type][group] = inter.parameters
-
-                block_indices[inter_type][group] = [atoms] + old_block_indices
-
-    return indices_dict, initial_parameters, block_indices
->>>>>>> 81615115
+        return indices_dict, initial_parameters, block_indices