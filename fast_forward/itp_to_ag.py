"""
Extract interactions pairs from itp and convert to atom
groups of an MDAnalysis Universe.
"""
from collections import defaultdict
<<<<<<< HEAD
from vermouth.molecule import Interaction
=======
import numpy as np
import networkx as nx
>>>>>>> 5c42d386

def find_indices(universe,
                 atoms,
                 match_attr,
                 match_values,
                 natoms):
    """
    Given a universe select all atoms that match 
    with the value of `match_attr` one or more entries in
    `match_values`. Subsequently, return indices of all
    multiples of the indices defined in atoms under the
    assumption that a single molecule has `natoms`.

    Parameters
    ----------
    universe: mda.Universe
    atoms: list[int]
    match_attr: abc.hashable
    match_values: list[abc.hashable]
    natoms: int

    Returns
    -------
    list[int]
    """
    indices = []
    atoms = np.array(atoms)
    mol_atoms = universe.atoms[np.isin(getattr(universe.atoms, match_attr), match_values)]
    if len(mol_atoms) % natoms != 0 and len(mol_atoms) != 0:
        msg = ("The number of atoms of the target molecule"
               "does not match a integer multiple of atoms"
               "selected from the universe.")
        raise IndexError(msg)
    n_mols = len(mol_atoms) // natoms
    for idx in range(0, n_mols):
        pairs = mol_atoms.indices[atoms + idx * natoms]
        indices.append(pairs)
    return indices

def itp_to_ag(block, mol_name, universe):
    """
    Iterate over interactions in itp file and return dict of
    grouped indices corresponding to the atoms in universe.
    """
    # by default we try to match the molecule types
    has_molnums = hasattr(universe.atoms, "moltypes")
    match_attr = "moltypes"
    match_values = [mol_name]
    # if we don't have molecule types we go by residues
    # this requires there to be no overlap between the
    # target and other molecules
    if not has_molnums:
        resnames = nx.get_node_attributes(block, "resname")
        match_values = list(set(resnames.values()))
        match_attr = "resnames"

    indices_dict = defaultdict(dict)
<<<<<<< HEAD
    remainders = defaultdict(list)
=======
    initial_parameters = defaultdict(dict)
>>>>>>> 5c42d386
    for inter_type in block.interactions:
        for inter in block.interactions[inter_type]:
            atoms = inter.atoms
            group = inter.meta.get("comment", None)
<<<<<<< HEAD
            if group:
                indices = find_indices(universe, atoms, mol_name, natoms=len(block.nodes))
                old_indices = indices_dict[inter_type].get(group, [])
                indices_dict[inter_type][group] = indices + old_indices
            else:
                remainders[inter_type].extend([Interaction(inter.atoms, inter.parameters, meta=inter.meta)])

    return indices_dict, remainders
=======
            indices = find_indices(universe,
                                   atoms,
                                   match_attr,
                                   match_values,
                                   natoms=len(block.nodes))
            old_indices = indices_dict[inter_type].get(group, [])
            indices_dict[inter_type][group] = indices + old_indices
            initial_parameters[inter_type][group] = inter.parameters

    return indices_dict, initial_parameters
>>>>>>> 5c42d386
<|MERGE_RESOLUTION|>--- conflicted
+++ resolved
@@ -3,12 +3,10 @@
 groups of an MDAnalysis Universe.
 """
 from collections import defaultdict
-<<<<<<< HEAD
-from vermouth.molecule import Interaction
-=======
+
 import numpy as np
 import networkx as nx
->>>>>>> 5c42d386
+
 
 def find_indices(universe,
                  atoms,
@@ -66,25 +64,13 @@
         match_attr = "resnames"
 
     indices_dict = defaultdict(dict)
-<<<<<<< HEAD
-    remainders = defaultdict(list)
-=======
     initial_parameters = defaultdict(dict)
->>>>>>> 5c42d386
+
     for inter_type in block.interactions:
         for inter in block.interactions[inter_type]:
             atoms = inter.atoms
             group = inter.meta.get("comment", None)
-<<<<<<< HEAD
-            if group:
-                indices = find_indices(universe, atoms, mol_name, natoms=len(block.nodes))
-                old_indices = indices_dict[inter_type].get(group, [])
-                indices_dict[inter_type][group] = indices + old_indices
-            else:
-                remainders[inter_type].extend([Interaction(inter.atoms, inter.parameters, meta=inter.meta)])
 
-    return indices_dict, remainders
-=======
             indices = find_indices(universe,
                                    atoms,
                                    match_attr,
@@ -95,4 +81,3 @@
             initial_parameters[inter_type][group] = inter.parameters
 
     return indices_dict, initial_parameters
->>>>>>> 5c42d386
