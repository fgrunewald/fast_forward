--- conflicted
+++ resolved
@@ -80,13 +80,9 @@
                 else:
                     group = inter.meta.get("comment", None)
                 if group:
-<<<<<<< HEAD
-                    indices = find_mol_indices(self.universe, atoms, molname, atomnames)
-=======
                     indices = find_mol_indices(self.universe, atoms, molname)
                     if inter_type == 'constraints': # treat constraints as bonds
                         inter_type = 'bonds'
->>>>>>> f3183534
                     old_indices = indices_dict[inter_type].get(group, [])
                     old_block_indices = block_indices[inter_type].get(group, [])
                     block_indices[inter_type][group] = [atoms] + old_block_indices
