[wheel]
universal = 1

[metadata]
name = fast_forward
author = Fabian Grunewald
author_email = f.grunewald@rug.nl
description_file = README.md
description-content-type = text/markdown; charset=UTF-8
#url = https://github.com/marrink-lab/polyply_1.0
license = Apache 2.0
classifier =
    Development Status :: 5 - Production/Stable
    Environment :: Console
    Intended Audience :: Developers
    Intended Audience :: Science/Research
    License :: OSI Approved :: Apache Software License
    Operating System :: OS Independent
    Programming Language :: Python :: 3
    Programming Language :: Python :: 3.5
    Programming Language :: Python :: 3.6
    Programming Language :: Python :: 3.7
    Programming Language :: Python :: 3.8
    Programming Language :: Python :: 3.9
    Programming Language :: Python :: 3.10
    Topic :: Scientific/Engineering :: Bio-Informatics
    Topic :: Scientific/Engineering :: Chemistry
keywords = coarse grained molecular dynamics

[options]
packages = find:
setup-requires =
    setuptools >= 30.3.0
    pbr
install-requires =  # ?? requires-dist?
    pbr
    # this is to be consistent with numba
    numpy
    vermouth >= 0.5.0
    numba
    MDAnalysis
<<<<<<< HEAD
    cgsmiles
=======
    lmfit
>>>>>>> 98a1509b
zip-safe = False<|MERGE_RESOLUTION|>--- conflicted
+++ resolved
@@ -39,9 +39,6 @@
     vermouth >= 0.5.0
     numba
     MDAnalysis
-<<<<<<< HEAD
     cgsmiles
-=======
     lmfit
->>>>>>> 98a1509b
 zip-safe = False