#!/usr/bin/env python3
"""
Main exe for scoring simulations against mapped trajectories
"""
import argparse
from glob import glob
import numpy as np
import MDAnalysis as mda
import vermouth.forcefield
import fast_forward
from fast_forward.interaction_distribution import interaction_distribution
from fast_forward.itp_to_ag import ITPInteractionMapper, find_indices
from fast_forward.itp_parser_sub import read_itp
from fast_forward.interaction_plots import make_distribution_plot, make_matrix_plot, make_distances_distribution_plot
from fast_forward.score import calc_score, hellinger, score_matrix
from collections import defaultdict

VERSION = 'fast_forward version {}'.format(fast_forward.__version__)

def report_interactions(score_dict, exclude_outliers=False):
    buff = ''

    buff += " [ Interaction Distribution Report ]\n"
    buff += f"   Overall Score : {{mean:.2f}} ± {{std:.2f}}\n\n"
    buff += " Score guide:\n"
    buff += "   0.0-0.3 : good\n"
    buff += "   0.3-0.5 : ok\n"
    buff += "   0.5-1.0 : bad\n"

    if exclude_outliers:
        buff += "\n\tNB: values over 0.5 have been excluded from the above summary value\n\n"
    else:
        buff += '\n'

    buff += " Interaction Scores:\n"
    buff += " 0 - identical, 1 - no overlap\n\n"
    h_score = []
    for interaction_type in score_dict.keys():
        buff += f" {interaction_type} \n"
        for atom_group, score in score_dict[interaction_type].items():
            if exclude_outliers:
                if score < 0.5:  # arbitrary cut off for now
                    buff += f"\t{atom_group:20s}: {score:.2f}\n"
                    h_score.append(score)
                else:
                    buff += f"\t{atom_group:20s}: {score:.2f} (excluded)\n"
            else:
                buff += f"\t{atom_group:20s}: {score:.2f}\n"
                h_score.append(score)

    printable = buff.format(mean=np.array(h_score).mean(),
                      std=np.array(h_score).std())

    print(printable)
    with open('report_interactions.out', 'w') as fout:
        fout.writelines(printable)


def report_distances(score_matrix, atom_names):
    mean = np.mean(score_matrix)
    std = np.std(score_matrix)
    maxe = np.max(score_matrix)
    score_matrix_report = np.vstack([atom_names, score_matrix])
    score_matrix_report = np.column_stack([[''] + atom_names, score_matrix_report])
    
    buff = " [ Distance Distribution Report ]\n "
    buff += f" Overall Score : {{mean:.2f}} ± {{std:.2f}}\n\n"
    buff += f"   Max Score : {{max:.2f}}\n\n"
    buff += " Score guide:\n"
    buff += "   0.0-0.3 : good\n"
    buff += "   0.3-0.5 : ok\n"
    buff += "   0.5-1.0 : bad\n"
    buff += "\n   Score Matrix:\n"
    buff += " 0 - identical, 1 - no overlap\n\n"

    for i, row in enumerate(score_matrix_report):
        if i == 0:
            buff += "" + " ".join(f"{name:>5}" for name in row) + "\n"
        else:
            # First element is the atom name, rest are scores
            buff += f"{row[0]:>5} " + " ".join(f"{float(score):>5.2f}" for score in row[1:]) + "\n"

    printable = buff.format(mean=np.mean(score_matrix),
                      std=np.std(score_matrix),
                      max=np.max(score_matrix))
    print(printable)
    with open('report_distances.out', 'w') as fout:
        fout.writelines(printable)

def __main__():
    parser = argparse.ArgumentParser(formatter_class=argparse.ArgumentDefaultsHelpFormatter,)
    parser.add_argument('-f', type=str, dest="trajfile", help="simulated trajectory file")
    parser.add_argument('-s', type=str, dest="tprfile", help="simulated tpr file", default=None)
    parser.add_argument('-i', type=str, dest="itp_files", help="itp file", nargs='*')
    parser.add_argument('-d', type=str, dest='reference',
                        help="Path to directory with reference distributions")
    parser.add_argument('-plots', default=False, action='store_true', dest="plots",
                        help="make plots comparing distributions")
    parser.add_argument('-outliers', default=False, action='store_true', dest='exclude_outliers',
                        help='exclude outliers from overall score')
    parser.add_argument('-plot-data', default=False, action='store_true', dest="plot_data",
                        help='save data for making plots as single pickle file')

    args = parser.parse_args()

    distribution_files = glob(f'{args.reference}/*distr.dat')

    # load trajectory
    if args.tprfile:
        u = mda.Universe(args.tprfile, args.trajfile, in_memory=True)
    else:
        u = mda.Universe(args.trajfile, in_memory=True)

    
    plot_data = defaultdict(dict)
    # if itp file is provided use it
    if args.itp_files:
        ff = vermouth.forcefield.ForceField("dummy")
        for file_handle in args.itp_files:
            with open(file_handle) as _file:
                lines = _file.readlines()
        read_itp(lines, ff)

        interaction_mapper = ITPInteractionMapper(u, ff.blocks.values(), ff.blocks.keys())
        
        # evaluation of interactions
        h_score_dict = {'bonds': {},
                        'angles': {},
                        'dihedrals': {}}
        # loop over molecules
        for molname, block in ff.blocks.items():
<<<<<<< HEAD
            interaction_groups, _ = interaction_mapper.get_interactions_group(molname)
=======
            interaction_groups, _ , _= itp_to_ag(block, molname, u)
>>>>>>> 81615115
            for inter_type in ['bonds', 'angles', 'dihedrals']:
                for group_name, pair_idxs in interaction_groups[inter_type].items():
                    distr = interaction_distribution(u, inter_type, pair_idxs)
                    # calculate simulation distribution
                    probs = distr.T[1]
                    # read in reference distribution
                    try:
                        reference_data = np.loadtxt([i for i in distribution_files if group_name in i and inter_type in i][0])
                    except IndexError:
                        print(f"{group_name} file not found!")
                        continue
                    # calculate hellinger distance between simulated and reference distributions
                    score = hellinger(probs/probs.sum(), reference_data.T[1] / reference_data.T[1].sum())
                    h_score_dict[inter_type][group_name] = score

                    plot_data[inter_type][group_name] = {"x": reference_data.T[0],
                                                         "Reference": reference_data.T[1],
                                                         'Simulated': probs}
        if args.plots:
            make_distribution_plot(plot_data, args.plot_data)
        report_interactions(h_score_dict, args.exclude_outliers)
        
        # evaluation of distances
        for molname, block in ff.blocks.items():
            score_m, plot_data = score_matrix(molname, 
                                   block, 
                                   u, 
                                   distribution_files)

            atom_names = [name for _, name in block.nodes(data='atomname')]
            if args.plots:
                make_matrix_plot(score_m, atom_names, name=f'score_matrix_{molname}')
                make_distances_distribution_plot(plot_data, atom_names, name='all_dist')
        report_distances(score_m, atom_names)

__main__()<|MERGE_RESOLUTION|>--- conflicted
+++ resolved
@@ -129,11 +129,7 @@
                         'dihedrals': {}}
         # loop over molecules
         for molname, block in ff.blocks.items():
-<<<<<<< HEAD
-            interaction_groups, _ = interaction_mapper.get_interactions_group(molname)
-=======
-            interaction_groups, _ , _= itp_to_ag(block, molname, u)
->>>>>>> 81615115
+            interaction_groups, _, _ = interaction_mapper.get_interactions_group(molname)
             for inter_type in ['bonds', 'angles', 'dihedrals']:
                 for group_name, pair_idxs in interaction_groups[inter_type].items():
                     distr = interaction_distribution(u, inter_type, pair_idxs)
