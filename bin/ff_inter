#!/usr/bin/env python3

# Copyright 2020 University of Groningen
#
# Licensed under the Apache License, Version 2.0 (the "License");
# you may not use this file except in compliance with the License.
# You may obtain a copy of the License at
#
#    http://www.apache.org/licenses/LICENSE-2.0
#
# Unless required by applicable law or agreed to in writing, software
# distributed under the License is distributed on an "AS IS" BASIS,
# WITHOUT WARRANTIES OR CONDITIONS OF ANY KIND, either express or implied.
# See the License for the specific language governing permissions and
# limitations under the License.

"""
Main exe for computing interactions.
"""
import argparse
import MDAnalysis as mda
import vermouth.forcefield
import sys
import fast_forward
from fast_forward.itp_to_ag import ITPInteractionMapper
from fast_forward.itp_parser_sub import read_itp, guess_interactions
from fast_forward.interaction_fit import InteractionFitter
from fast_forward.interactions_to_itp import itp_writer
from fast_forward.interaction_distribution import interaction_distribution, VIRTUALSITE_TYPES, RECOGNISED_INTERACTIONS
from fast_forward.interaction_plots import make_distribution_plot
from fast_forward.virtual_site_mass import mass_redistribution
from fast_forward.interaction_finalising import interaction_finalising
from vermouth.file_writer import DeferredFileWriter

VERSION = 'fast_forward version {}'.format(fast_forward.__version__)

def virtualsite_atoms(block):
    """

    Parameters
    ----------
    block: vermouth.molecule.block

    Returns
    -------
    constructors: list
        indices in block which are virtual sites
    """

    constructors = []
    for interaction_type in VIRTUALSITE_TYPES.keys():
        if block.interactions.get(interaction_type):
            for interaction in block.interactions[interaction_type]:
                constructors.append(interaction.atoms[0])
    return constructors


def __main__():
    parser = argparse.ArgumentParser(formatter_class=argparse.ArgumentDefaultsHelpFormatter,)
    parser.add_argument('-f', type=str, dest="trajfile", help="trajectory file")
    parser.add_argument('-s', type=str, dest="tprfile", help="tpr file", default=None)
    parser.add_argument('-n', type=str, dest="ndx_file", help="index file")
    parser.add_argument('-pref', type=str, dest="prefix", help="common prefix to filename", default="")
    parser.add_argument('-i', type=str, dest="itp_files", help="itp file", nargs='*')
    parser.add_argument('-dists', default=False, action='store_true',
                        dest="distribution_data",
                        help="Save text files with time series and distribution data for interactions")
    parser.add_argument('-plots', default=False, action="store_true",
                        dest="plots", help="Save the fits of bonded interactions")
    parser.add_argument('-plot-data', default=False, action="store_true",
                        dest="plot_data", help="Save a pickle file containing the input data for the plots")
    parser.add_argument('-constraints', dest='constraint_convert', default=10000, type=int,
                        help="Force constant above which to convert bonds to constraints")
    parser.add_argument('-temperature', dest='temperature', type=int, default=310,
                        help='Temperature to use in Boltzmann inversion')
    parser.add_argument('-precision', dest='precision', default=3, type=int,
                        help='Precision of variables written to itp')
    parser.add_argument('-max-dihedral', dest='max_dihedral', type=int, default=10,
                        help='Maximum multiplicity of dihedral to try stacking during dihedral fitting')
    parser.add_argument('-dihedral-scaling', dest='dihedral_scaling', type=int, default=1e3,
                        help='Scale factor for strength of proper dihedral terms from fit to potential')
    parser.add_argument('-itp-only', default=False, action="store_true",
                        dest="itp_only", help="Use only interactions written into itp already, don't identify any more")
    parser.add_argument('-dist-matrix', default=False, action="store_true",
                        dest="dist_matrix", help="Save text files with time series and distribution data for all pairwise bead distances")


    args = parser.parse_args()

    # load trajectory
    if args.tprfile:
        u = mda.Universe(args.tprfile, args.trajfile, in_memory=True)
    else:
        u = mda.Universe(args.trajfile, in_memory=True)

    # if itp file is provided use it
    if args.itp_files:
        ff = vermouth.forcefield.ForceField("dummy")
        for file_handle in args.itp_files:
            with open(file_handle) as _file:
                lines = _file.readlines()
        read_itp(lines, ff)

        fitter = InteractionFitter(constraint_converter=args.constraint_convert,
                                   max_dihedrals=args.max_dihedral,
                                   temperature=args.temperature,
                                   precision=args.precision,
                                   dihedral_scaling=args.dihedral_scaling)
        
        interaction_mapper = ITPInteractionMapper(u, ff.blocks.values(), ff.blocks.keys())
        # loop over molecules
        for molname, block in ff.blocks.items():
            # check for virtualsites
            vs_constructors = virtualsite_atoms(block)
            # calculate distributions for interaction
            if not args.itp_only:
                guess_interactions(block)
<<<<<<< HEAD
            interaction_groups, initial_parameters = interaction_mapper.get_interactions_group(molname)
=======
            interaction_groups, initial_parameters, block_indices = itp_to_ag(block, molname, u)
>>>>>>> 81615115
            for inter_type in RECOGNISED_INTERACTIONS:
                for group_name, pair_idxs in interaction_groups[inter_type].items():
                    # make sure we know which kind of virtual site we're dealing with
                    if inter_type in VIRTUALSITE_TYPES.keys():
                        inter_type = VIRTUALSITE_TYPES[inter_type].get(initial_parameters[inter_type][group_name][0])
                    distr = interaction_distribution(u, inter_type, pair_idxs, group_name,
                                                     args.prefix, args.distribution_data)

                    # fit the interactions
                    fitter.fit_interaction(distr, block_indices[inter_type][group_name], group_name, inter_type,
                                           vs_constructors)

                    if inter_type in VIRTUALSITE_TYPES:
                        mass_redistribution(block, pair_idxs)

            # assign each interaction type directly into the block.
            # Need to do this way to ensure, e.g. bonds/constraints are written properly
            interaction_finalising(block, fitter.interactions_dict)

            # make plots if we want to
            if args.plots:
                make_distribution_plot(fitter.plot_parameters,
                                       args.plot_data)

            # write out the itp
            itp_writer(molname,
                       ff.blocks[molname],
                       command_used=' '.join(sys.argv),
                       )
        if args.dist_matrix: # calculate and save the timeseries and distributions of all interactions
            for molname, block in ff.blocks.items():
                inter_type='distances'
                interaction_groups = interaction_mapper.get_pairwise_interaction(molname)
                for group_name, pair_idxs in interaction_groups[inter_type].items():

                    # make sure we know which kind of virtual site we're dealing with
                    distr = interaction_distribution(u, inter_type, pair_idxs, group_name,
                                                    args.prefix, save=True) # always save distribution data for distances if dist_matrix is requested

    # write out using DeferredFileWriter to back up any existing files of the same names
    DeferredFileWriter().write()

__main__()<|MERGE_RESOLUTION|>--- conflicted
+++ resolved
@@ -115,11 +115,7 @@
             # calculate distributions for interaction
             if not args.itp_only:
                 guess_interactions(block)
-<<<<<<< HEAD
-            interaction_groups, initial_parameters = interaction_mapper.get_interactions_group(molname)
-=======
-            interaction_groups, initial_parameters, block_indices = itp_to_ag(block, molname, u)
->>>>>>> 81615115
+            interaction_groups, initial_parameters, block_indices = interaction_mapper.get_interactions_group(molname)
             for inter_type in RECOGNISED_INTERACTIONS:
                 for group_name, pair_idxs in interaction_groups[inter_type].items():
                     # make sure we know which kind of virtual site we're dealing with
